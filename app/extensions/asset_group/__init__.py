# -*- coding: utf-8 -*-
# pylint: disable=no-self-use
"""
Asset Group Management.

"""
import logging

from flask import current_app, request, session, render_template  # NOQA
from flask_login import current_user  # NOQA
import git
import json
import os
from pathlib import Path
import utool as ut

import keyword


KEYWORD_SET = set(keyword.kwlist)


GITLAB_TIMESTAMP_FORMAT_STR = '%Y-%m-%dT%H:%M:%S.%fZ'  # Ex: '2020-10-23T16:57:52.066Z'


log = logging.getLogger(__name__)


class AssetGroupManager(object):
    def __init__(self, backup, pre_initialize=False, *args, **kwargs):
        super(AssetGroupManager, self).__init__(*args, **kwargs)
        self.initialized = False
        self.backup = backup
        self.gl = None
        self.namespace = None

        self._mime_type_whitelist = None
        self._mime_type_whitelist_guid = None

        if pre_initialize:
            self._ensure_initialized()

    @property
    def mime_type_whitelist(self):
        self._ensure_initialized()
        return self._mime_type_whitelist

    @property
    def mime_type_whitelist_guid(self):
        self._ensure_initialized()
        return self._mime_type_whitelist_guid

    @property
    def _git_remote_group(self):
        """Lookup the Git remote Group from the Namespace"""

        self._ensure_initialized()
        # Lookup the cached group
        if hasattr(self, '_gl_group'):
            return self._gl_group

        # Lookup and cache the Group object
        group_id = self.namespace.id
        self._gl_group = self.gl.groups.get(group_id, retry_transient_errors=True)
        return self._gl_group

    def _get_git_remote_project(self, name):
        """Lookup a specific git remote project/repo by name that is within the preconfigured namespace/group"""
        self._ensure_initialized()

        # Try to find remote project by asset_group UUID
        projects = self._git_remote_group.projects.list(
            search=name, retry_transient_errors=True
        )
        if len(projects) != 0:
            assert len(projects) >= 1, 'Failed to create git remote namespace!?'
            return projects[0]
        else:
            return None

    def _ensure_initialized(self):
        if not self.initialized:
            assert self.gl is None

            remote_uri = current_app.config.get('GITLAB_REMOTE_URI', None)
            remote_personal_access_token = current_app.config.get(
                'GITLAB_REMOTE_LOGIN_PAT', None
            )
            remote_namespace = current_app.config.get('GITLAB_NAMESPACE', None)

            log.info('Logging into Asset Group GitLab...')
            log.info('\t URI: %r' % (remote_uri,))
            log.info('\t NS : %r' % (remote_namespace,))
            if current_app.config.get('DEBUG', False):
                log.info(f'\t GITLAB_REMOTE_LOGIN_PAT: {remote_personal_access_token}')

            try:
                self.gl = self.backup(
                    remote_uri, private_token=remote_personal_access_token
                )
                self.gl.auth()
                log.info('Logged in: %r' % (self.gl,))

                # Check for namespace
                if remote_namespace is None:
                    namespace = self.gl.namespaces.get(id=self.gl.user.id)
                else:
                    namespaces = self.gl.namespaces.list(search=remote_namespace)
                    if len(namespaces) == 0:
                        path = remote_namespace.lower()
                        group = self.gl.groups.create(
                            {'name': remote_namespace, 'path': path}
                        )
                        namespace = self.gl.namespaces.get(id=group.id)
                        namespaces = self.gl.namespaces.list(search=remote_namespace)
                    assert len(namespaces) >= 1, 'Failed to create git remote namespace!?'
                    namespace = namespaces[0]

                self.namespace = namespace
                log.info('Using namespace: %r' % (self.namespace,))

                # Populate MIME type white-list for assets
                asset_mime_type_whitelist = current_app.config.get(
                    'ASSET_MIME_TYPE_WHITELIST', []
                )
                asset_mime_type_whitelist = sorted(
                    list(map(str, asset_mime_type_whitelist))
                )

                self._mime_type_whitelist = set(asset_mime_type_whitelist)
                self._mime_type_whitelist_guid = ut.hashable_to_uuid(
                    asset_mime_type_whitelist
                )

                mime_type_whitelist_mapping_filepath = os.path.join(
                    current_app.config.get('PROJECT_DATABASE_PATH'),
                    'mime.whitelist.%s.json' % (self._mime_type_whitelist_guid,),
                )
                if not os.path.exists(mime_type_whitelist_mapping_filepath):
                    log.info(
                        'Creating new MIME whitelist manifest: %r'
                        % (mime_type_whitelist_mapping_filepath,)
                    )
                    with open(
                        mime_type_whitelist_mapping_filepath, 'w'
                    ) as mime_type_file:
                        mime_type_whitelist_dict = {
                            str(self._mime_type_whitelist_guid): sorted(
                                list(self._mime_type_whitelist)
                            ),
                        }
                        mime_type_file.write(json.dumps(mime_type_whitelist_dict))

                self.initialized = True
            except Exception:
                self.gl = None
                self.namespace = None
                self._mime_type_whitelist = None
                self._mime_type_whitelist_guid = None
                self.initialized = False

                if current_app.debug:
                    log.exception('problem initializing GitLab integration')

                raise RuntimeError(
                    'GitLab remote failed to authenticate and/or initialize'
                )

    def _ensure_project(self, asset_group, additional_tags=[]):
        group_path = asset_group.get_absolute_path()

        self._ensure_initialized()

        project_name = str(asset_group.guid)
        project = self._get_git_remote_project(project_name)

        if project:
            log.info(
                f'Found existing remote project in GitLab: {project.path_with_namespace}'
            )
            # Clone remote repo
            if os.path.exists(group_path):
                asset_group.git_pull()
            else:
                asset_group.git_clone(project)
        else:
            tag_list = [
                'type:%s' % (asset_group.major_type.name,),
            ]
            for tag in additional_tags:
                if isinstance(tag, str):
                    tag_list.append(tag)

            log.info(
                'Creating remote project in GitLab: '
                f'{self.namespace.name}/{asset_group.guid} (tags: {tag_list})'
            )
            project = self.gl.projects.create(
                {
                    'path': project_name,
                    'description': asset_group.description,
                    'emails_disabled': True,
                    'namespace_id': self.namespace.id,
                    'visibility': 'private',
                    'merge_method': 'rebase_merge',
                    'tag_list': tag_list,
                    'lfs_enabled': True,
                    # 'tag_list': [],
                },
                retry_transient_errors=True,
            )

        return project

    def _ensure_repository_files(self, group_path, project):

        # AssetGroup Repo Structure:
        #     _db/assetGroup/<asset_group GUID>/
        #         - .git/
        #         - _asset_group/
        #         - - <user's uploaded data>
        #         - _assets/
        #         - - <symlinks into _asset_group/ folder> with name <asset GUID >.ext --> ../_asset_group/path/to/asset/original_name.ext
        #         - metadata.json

        if not os.path.exists(group_path):
            # Initialize local repo
            log.info('Creating asset_groups structure: %r' % (group_path,))
            os.mkdir(group_path)

        # Create the repo
        git_path = os.path.join(group_path, '.git')
        if not os.path.exists(git_path):
            repo = git.Repo.init(group_path)
            assert len(repo.remotes) == 0
            git_remote_public_name = current_app.config.get('GITLAB_PUBLIC_NAME', None)
            git_remote_email = current_app.config.get('GITLAB_EMAIL', None)
            assert None not in [git_remote_public_name, git_remote_email]
            repo.git.config('user.name', git_remote_public_name)
            repo.git.config('user.email', git_remote_email)
        else:
            repo = git.Repo(group_path)

        if project is not None:
            if len(repo.remotes) == 0:
                origin = repo.create_remote('origin', project.web_url)
            else:
                origin = repo.remotes.origin
            assert origin.url == project.web_url

        asset_group_path = os.path.join(group_path, '_asset_group')
        if not os.path.exists(asset_group_path):
            os.mkdir(asset_group_path)
        Path(os.path.join(asset_group_path, '.touch')).touch()

        assets_path = os.path.join(group_path, '_assets')
        if not os.path.exists(assets_path):
            os.mkdir(assets_path)
        Path(os.path.join(assets_path, '.touch')).touch()

        metatdata_path = os.path.join(group_path, 'metadata.json')
        if not os.path.exists(metatdata_path):
            with open(metatdata_path, 'w') as metatdata_file:
                json.dump({}, metatdata_file)

        with open(metatdata_path, 'r') as metatdata_file:
            group_metadata = json.load(metatdata_file)

        with open(metatdata_path, 'w') as metatdata_file:
            json.dump(group_metadata, metatdata_file)

        log.info('LOCAL  REPO: %r' % (repo.working_tree_dir,))
        log.info('REMOTE REPO: %r' % (project.web_url,))

        return repo

    def ensure_repository(self, asset_group):
        if self.get_repository(asset_group) is None:
            self.create_repository(asset_group)

    def create_repository(self, asset_group, additional_tags=[]):
        group_path = asset_group.get_absolute_path()
        git_path = os.path.join(group_path, '.git')

        if os.path.exists(git_path):
            repo = git.Repo(group_path)
        else:
            project = self._ensure_project(asset_group, additional_tags)
            repo = self._ensure_repository_files(group_path, project)

        return repo

    def get_repository(self, asset_group):
        if asset_group is None:
            return None
        group_path = asset_group.get_absolute_path()
        git_path = os.path.join(group_path, '.git')

        if os.path.exists(git_path):
            repo = git.Repo(group_path)
        else:
            repo = None

        return repo

    def assert_taglist(self, asset_group_uuid, whitelist_tag):
        project_name = str(asset_group_uuid)
        project = self._get_git_remote_project(project_name)
        assert (
            whitelist_tag in project.tag_list
        ), 'Project %r needs to be re-provisioned: %r' % (
            project,
            project.tag_list,
        )

    def is_asset_group_on_remote(self, asset_group_uuid):
        project = self._get_git_remote_project(asset_group_uuid)
        return project is not None

    def delete_remote_asset_group(self, asset_group):
        self._ensure_initialized()
        project = self._get_git_remote_project(asset_group)
        if project:
            self.delete_remote_project(project)

    def delete_remote_project(self, project):
        self._ensure_initialized()
        try:
            self.gl.projects.delete(project.id)
            return True
<<<<<<< HEAD
        except self.backup.GitRemoteDeleteError:
=======
        except self.gl.GitRemoteDeleteError:
>>>>>>> 9580c6c4
            pass
        return False

    def git_pull(self, asset_group):
        self._ensure_initialized()
        repo = self.get_repository(asset_group)
        assert repo is not None

        with self.backup.PAT(repo):
            log.info('Pulling from authorized URL')
            repo.git.pull(repo.remotes.origin, repo.head.ref)
            log.info('...pulled')

        return repo

    def git_push(self, asset_group):
        self._ensure_initialized()
        repo = self.get_repository(asset_group)
        assert repo is not None

        with self.backup.PAT(repo):
            log.info('Pushing to authorized URL')
            repo.git.push('--set-upstream', repo.remotes.origin, repo.head.ref)
            log.info('...pushed to %s' % (repo.head.ref,))

        return repo

    def git_clone(self, asset_group, project):
        self._ensure_initialized()
        repo = self.get_repository(asset_group)
        assert repo is None

        asset_group_abspath = asset_group.get_absolute_path()
        gitlab_url = project.web_url
        with self.backup.PAT(url=gitlab_url) as pat:
            args = (
                gitlab_url,
                asset_group_abspath,
            )
            log.info('Cloning remote asset_group:\n\tremote: %r\n\tlocal:  %r' % args)
            pat.repo = git.Repo.clone_from(pat.authenticated_url, asset_group_abspath)
            log.info('...cloned')

        repo = self.get_repository(asset_group)
        assert repo is not None
        return repo


def init_app(app, **kwargs):
    # pylint: disable=unused-argument
    """
    API extension initialization point.
    """
    from .. import git_remote

    remote = git_remote.GitRemote
    if False:
        remote = git_remote.GitRemoteLocal

    app.agm = AssetGroupManager(remote)<|MERGE_RESOLUTION|>--- conflicted
+++ resolved
@@ -328,11 +328,7 @@
         try:
             self.gl.projects.delete(project.id)
             return True
-<<<<<<< HEAD
         except self.backup.GitRemoteDeleteError:
-=======
-        except self.gl.GitRemoteDeleteError:
->>>>>>> 9580c6c4
             pass
         return False
 
