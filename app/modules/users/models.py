--- conflicted
+++ resolved
@@ -20,6 +20,7 @@
 import pytz
 import uuid
 
+import tqdm
 
 log = logging.getLogger(__name__)
 
@@ -61,68 +62,6 @@
     # fmt: on
 
     @classmethod
-<<<<<<< HEAD
-    def edm_sync_users(cls, verbose=True, refresh=False):
-        edm_users = current_app.edm.get_users()
-
-        if verbose:
-            log.info('Checking %d EDM users against local cache...' % (len(edm_users),))
-
-        new_users = []
-        stale_users = []
-        with db.session.begin():
-            for guid in tqdm.tqdm(edm_users):
-                user = edm_users[guid]
-                version = user.get('version', None)
-                assert version is not None
-
-                user = User.query.filter(User.guid == guid).first()
-
-                if user is None:
-                    email = '%s@localhost' % (guid,)
-                    password = security.generate_random(128)
-                    user = User(
-                        guid=guid,
-                        email=email,
-                        password=password,
-                        version=None,
-                        is_active=True,
-                        in_alpha=True,
-                    )
-                    db.session.add(user)
-                    new_users.append(user)
-
-                if user.version != version or refresh:
-                    stale_users.append((user, version))
-
-        if verbose:
-            log.info('Added %d new users' % (len(new_users),))
-
-        if verbose:
-            log.info('Updating %d stale users using EDM...' % (len(stale_users),))
-
-        updated_users = []
-        failed_users = []
-        for user, version in tqdm.tqdm(stale_users):
-            try:
-                user.edm_sync(version)
-                updated_users.append(user)
-            except sqlalchemy.exc.IntegrityError:
-                log.error('Error updating user %r' % (user,))
-                failed_users.append(user)
-
-        return edm_users, new_users, updated_users, failed_users
-
-    def edm_sync(self, version):
-        response = current_app.edm.get_user_data(self.guid)
-
-        assert response.success
-        data = response.result
-
-        assert uuid.UUID(data.id) == self.guid
-
-        self._process_edm_data(data, version)
-=======
     def ensure_edm_obj(cls, guid):
         with db.session.begin():
             user = User.query.filter(User.guid == guid).first()
@@ -146,13 +85,11 @@
     @classmethod
     def edm_sync_users(cls, verbose=True, refresh=False):
         return cls.edm_sync_all('user', verbose, refresh)
->>>>>>> f464531b
 
     def _process_edm_user_profile_url(self, url):
         log.warning('User._process_edm_profile_url() not implemented yet')
 
     def _process_edm_user_organization(self, org):
-
         log.warning('User._process_edm_user_organization() not implemented yet')
 
 
@@ -218,10 +155,11 @@
         db.GUID, nullable=True
     )  # should be reconciled with Jon's MediaAsset class
 
-    organization_guid = db.Column(db.GUID,
-         db.ForeignKey('organization.guid'), index=True, nullable=True
-    )
-    organization = db.relationship('Organization', backref=db.backref('members'))
+    # This addition causes all of the pytests to fail.
+    #organization_guid = db.Column(
+    #    db.GUID, db.ForeignKey('organization.guid'), index=True, nullable=True
+    #)
+    #organization = db.relationship('Organization', backref=db.backref('members'))
 
     class StaticRoles(enum.Enum):
         # pylint: disable=missing-docstring,unsubscriptable-object
@@ -270,7 +208,6 @@
         )
 
     @classmethod
-<<<<<<< HEAD
     def get_admins(cls):
         # used for first run admin creation
         users = cls.query.all()  # NOQA
@@ -347,8 +284,6 @@
         return user
 
     @classmethod
-=======
->>>>>>> f464531b
     def find(cls, email=None, password=None, edm_login_fallback=True):
         # Look-up via email
 
@@ -406,7 +341,6 @@
 
         return None
 
-<<<<<<< HEAD
     @classmethod
     def query_search(cls, search=None):
         from sqlalchemy import or_, and_
@@ -444,8 +378,6 @@
             users = cls.query
 
         return users
-=======
->>>>>>> f464531b
 
     @property
     def is_authenticated(self):
