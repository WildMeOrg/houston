--- conflicted
+++ resolved
@@ -5,7 +5,6 @@
 
 from invoke import Collection
 
-<<<<<<< HEAD
 from . import (
     consistency,
     dependencies,
@@ -20,9 +19,6 @@
     swagger,
     boilerplates,
 )
-=======
-from . import consistency, dependencies, dev, env, db, run, users, swagger, boilerplates, assets, submissions, encounters
->>>>>>> 5e562c4e
 
 from config import BaseConfig
 
@@ -41,13 +37,6 @@
     encounters,
     swagger,
     boilerplates,
-<<<<<<< HEAD
-
-=======
-    assets,
-    submissions,
-    encounters
->>>>>>> 5e562c4e
 )
 
 namespace.configure({'app': {'static_root': BaseConfig.STATIC_ROOT}})
