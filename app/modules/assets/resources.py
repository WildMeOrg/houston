# -*- coding: utf-8 -*-
# pylint: disable=bad-continuation
"""
RESTful API Assets resources
--------------------------
"""

import logging
import werkzeug

<<<<<<< HEAD
from flask import send_file
=======
from flask import send_file, current_app
>>>>>>> f464531b
from flask_restplus_patched import Resource
from flask_restplus._http import HTTPStatus
from app.extensions.api import Namespace
from app.modules.users import permissions
from app.extensions.api.parameters import PaginationParameters

from .models import Asset

from . import schemas


log = logging.getLogger(__name__)  # pylint: disable=invalid-name
api = Namespace('assets', description='Assets')  # pylint: disable=invalid-name


@api.route('/')
@api.login_required(oauth_scopes=['assets:read'])
class Assets(Resource):
    """
    Manipulations with Assets.
    """

    @api.login_required(oauth_scopes=['assets:read'])
    @api.permission_required(permissions.AdminRolePermission())
    @api.response(schemas.BaseAssetSchema(many=True))
    @api.parameters(PaginationParameters())
    def get(self, args):
        """
        List of Assets.

        Returns a list of Asset starting from ``offset`` limited by ``limit``
        parameter.
        """
        return Asset.query.offset(args['offset']).limit(args['limit'])


@api.route('/<uuid:asset_guid>')
@api.login_required(oauth_scopes=['assets:read'])
@api.response(
    code=HTTPStatus.NOT_FOUND,
    description='Asset not found.',
)
@api.resolve_object_by_model(Asset, 'asset')
class AssetByID(Resource):
    """
    Manipulations with a specific Asset.
    """

    @api.permission_required(permissions.AdminRolePermission())
    @api.response(schemas.DetailedAssetSchema())
    def get(self, asset):
        """
        Get Asset details by ID.
        """
        return asset

    # @api.login_required(oauth_scopes=['assets:write'])
    # @api.permission_required(permissions.WriteAccessPermission())
    # @api.response(code=HTTPStatus.CONFLICT)
    # @api.response(code=HTTPStatus.NO_CONTENT)
    # def delete(self, asset):
    #     """
    #     Delete a Asset by ID.
    #     """
    #     import utool as ut
    #     ut.embed()
    #     context = api.commit_or_abort(
    #         db.session,
    #         default_error_message="Failed to delete the Asset."
    #     )
    #     with context:
    #         db.session.delete(asset)
    #     return None

<<<<<<< HEAD

@api.route('/src/<uuid:asset_guid>', defaults={'format': 'master'})
@api.route('/src/<string:format>/<uuid:asset_guid>')
=======
@api.route('/src/<uuid:asset_guid>')
>>>>>>> f464531b
@api.login_required(oauth_scopes=['assets:read'])
@api.response(
    code=HTTPStatus.NOT_FOUND,
    description='Asset not found.',
)
@api.resolve_object_by_model(Asset, 'asset')
class AssetSrcUByID(Resource):
<<<<<<< HEAD
    def get(self, asset, format):
        try:
            asset_format_path = asset.get_or_make_format_path(format)
        except Exception:
            logging.exception('Got exception from get_or_make_format_path()')
            raise werkzeug.exceptions.NotImplemented
        return send_file(
            asset_format_path, 'image/jpeg'
        )  # TODO we need to alter mime_type to reflect path, if ever it changes from jpg
=======

    def get(self, asset):
        current_app.sub.ensure_submission(asset.submission_guid)
        return send_file(asset.get_symlink(), asset.mime_type)

>>>>>>> f464531b
<|MERGE_RESOLUTION|>--- conflicted
+++ resolved
@@ -6,13 +6,8 @@
 """
 
 import logging
-import werkzeug
 
-<<<<<<< HEAD
-from flask import send_file
-=======
 from flask import send_file, current_app
->>>>>>> f464531b
 from flask_restplus_patched import Resource
 from flask_restplus._http import HTTPStatus
 from app.extensions.api import Namespace
@@ -87,13 +82,22 @@
     #         db.session.delete(asset)
     #     return None
 
-<<<<<<< HEAD
+@api.route('/source/<uuid:asset_guid>')
+@api.login_required(oauth_scopes=['assets:read'])
+@api.response(
+    code=HTTPStatus.NOT_FOUND,
+    description='Asset not found.',
+)
+@api.resolve_object_by_model(Asset, 'asset')
+class AssetSourceUByID(Resource):
+
+    def get(self, asset):
+        current_app.sub.ensure_submission(asset.submission_guid)
+        return send_file(asset.get_symlink(), asset.mime_type)
+
 
 @api.route('/src/<uuid:asset_guid>', defaults={'format': 'master'})
 @api.route('/src/<string:format>/<uuid:asset_guid>')
-=======
-@api.route('/src/<uuid:asset_guid>')
->>>>>>> f464531b
 @api.login_required(oauth_scopes=['assets:read'])
 @api.response(
     code=HTTPStatus.NOT_FOUND,
@@ -101,7 +105,6 @@
 )
 @api.resolve_object_by_model(Asset, 'asset')
 class AssetSrcUByID(Resource):
-<<<<<<< HEAD
     def get(self, asset, format):
         try:
             asset_format_path = asset.get_or_make_format_path(format)
@@ -110,11 +113,4 @@
             raise werkzeug.exceptions.NotImplemented
         return send_file(
             asset_format_path, 'image/jpeg'
-        )  # TODO we need to alter mime_type to reflect path, if ever it changes from jpg
-=======
-
-    def get(self, asset):
-        current_app.sub.ensure_submission(asset.submission_guid)
-        return send_file(asset.get_symlink(), asset.mime_type)
-
->>>>>>> f464531b
+        )  # TODO we need to alter mime_type to reflect path, if ever it changes from jpg